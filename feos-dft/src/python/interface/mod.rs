--- conflicted
+++ resolved
@@ -101,21 +101,12 @@
                 density_profile: PySIArray2,
                 fix_equimolar_surface: Option<bool>,
             ) -> PyResult<Self> {
-<<<<<<< HEAD
-                let mut profile = PlanarInterface::new(&vle.0, n_grid, l_grid.into())?;
-                profile.profile.density = density_profile.into();
-                let fix_equim_surf = fix_equimolar_surface.unwrap_or(false); 
-                if fix_equim_surf {
-                    profile.profile.specification =
-                        DFTSpecifications::total_moles_from_profile(&profile.profile)?;
-=======
                 let mut profile = PlanarInterface::new(&vle.0, n_grid, l_grid.try_into()?);
                 profile.profile.density = density_profile.try_into()?;
-                let fix_equim_surf = fix_equimolar_surface.unwrap_or(false); 
+                let fix_equim_surf = fix_equimolar_surface.unwrap_or(false);
                 if fix_equim_surf {
                     profile.profile.specification =
                         DFTSpecifications::total_moles_from_profile(&profile.profile);
->>>>>>> e99f6457
                 }
                 Ok(PyPlanarInterface(profile))
             }
