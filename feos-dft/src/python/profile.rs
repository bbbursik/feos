#[macro_export]
macro_rules! impl_profile {
    ($struct:ident, $arr:ident, $arr2:ident, $si_arr:ident, $si_arr2:ident, $py_arr2:ident, [$([$ind:expr, $ax:ident]),+]$(, $si_arr3:ident)?) => {
        #[pymethods]
        impl $struct {
            /// Calculate the residual for the given profile.
            ///
            /// Parameters
            /// ----------
            /// log: bool, optional
            ///     calculate the logarithmic residual (default: False).
            ///
            /// Returns
            /// -------
            /// (numpy.ndarray[float], numpy.ndarray[float])
            ///
            #[pyo3(signature = (log=false), text_signature = "($self, log=False)")]
            fn residual<'py>(
                &self,
                log: bool,
                py: Python<'py>,
            ) -> PyResult<(&'py $arr2<f64>, &'py PyArray1<f64>, f64)> {
                let (res_rho, res_mu, res_norm) = self.0.profile.residual(log)?;
                Ok((res_rho.view().to_pyarray(py), res_mu.view().to_pyarray(py), res_norm))
            }

            /// Solve the profile in-place. A non-default solver can be provided
            /// optionally.
            ///
            /// Parameters
            /// ----------
            /// solver : DFTSolver, optional
            ///     The solver used to solve the profile.
            /// debug: bool, optional
            ///     If True, do not check for convergence.
            ///
            /// Returns
            /// -------
            /// $struct
            ///
            #[pyo3(signature = (solver=None, debug=false), text_signature = "($self, solver=None, debug=False)")]
            fn solve(slf: &PyCell<Self>, solver: Option<PyDFTSolver>, debug: bool) -> PyResult<&PyCell<Self>> {
                slf.borrow_mut()
                    .0
                    .solve_inplace(solver.map(|s| s.0).as_ref(), debug)?;
                Ok(slf)
            }

            $(
            #[getter]
            fn $ax(&self) -> PySIArray1 {
                PySIArray1::from(self.0.profile.grid.grids()[$ind].clone() * SIUnit::reference_length())
            })+

            #[getter]
            fn get_temperature(&self) -> PySINumber {
                PySINumber::from(self.0.profile.temperature)
            }

            #[getter]
            fn get_density(&self) -> $si_arr2 {
                $si_arr2::from(self.0.profile.density.clone())
            }

            #[getter]
            fn get_moles(&self) -> PySIArray1 {
                PySIArray1::from(self.0.profile.moles())
            }

            #[getter]
            fn get_total_moles(&self) -> PySINumber {
                PySINumber::from(self.0.profile.total_moles())
            }

            #[getter]
            fn get_external_potential<'py>(&self, py: Python<'py>) -> &'py $py_arr2<f64> {
                self.0.profile.external_potential.view().to_pyarray(py)
            }

            #[getter]
            fn get_chemical_potential(&self) -> PySIArray1 {
                PySIArray1::from(self.0.profile.chemical_potential())
            }

            #[getter]
            fn get_bulk(&self) -> PyState {
                PyState(self.0.profile.bulk.clone())
            }

            #[getter]
            fn get_solver_log<'py>(&self, py: Python<'py>) -> Option<PyDFTSolverLog> {
                self.0.profile.solver_log.clone().map(PyDFTSolverLog)
            }

            #[getter]
            fn get_weighted_densities<'py>(
                &self,
                py: Python<'py>,
            ) -> PyResult<Vec<&'py $arr2<f64>>> {
                let n = self.0.profile.weighted_densities()?;
                Ok(n.into_iter().map(|n| n.view().to_pyarray(py)).collect())
            }

            /// Calculate the entropy density of the inhomogeneous system for each contribution.
            /// 
            ///
            /// Parameters
            /// ----------
            /// Returns
            /// -------
            /// Vec<Array<f64,D>> (not SiArray!)
            #[getter]
            fn get_entropy_density_contributions<'py>(
                &self,
                py: Python<'py>,
            ) -> PyResult<Vec<&'py $arr<f64>>> {
                let n = self.0.profile.entropy_density_contributions()?;
                Ok(n.into_iter().map(|n| n.view().to_pyarray(py)).collect())
            }

            #[getter]
            fn get_functional_derivative<'py>(
                &self,
                py: Python<'py>,
            ) -> PyResult<&'py $arr2<f64>> {
                Ok(self.0.profile.functional_derivative()?.view().to_pyarray(py))
            }

            /// Calculate the entropy density of the inhomogeneous system.
            ///
            /// Parameters
            /// ----------
            /// contributions: Contributions, optional
            ///     the contributions of the helmholtz energy.
            ///     Defaults to Contributions.Total.
            ///
            /// Returns
            /// -------
            /// SIArray
<<<<<<< HEAD
            #[pyo3(signature = (contributions=Contributions::Total), text_signature = "($self, contributions)")]
=======
            #[pyo3(text_signature = "($self)")]
>>>>>>> 737c40f2
            fn entropy_density(
                &mut self,
                contributions: Contributions,
            ) -> PyResult<$si_arr> {
                Ok($si_arr::from(
                    self.0.profile.entropy_density(contributions)?,
                ))
            }

            /// Calculate the entropy of the inhomogeneous system.
            ///
            /// Parameters
            /// ----------
            /// contributions: Contributions, optional
            ///     the contributions of the helmholtz energy.
            ///     Defaults to Contributions.Total.
            ///
            /// Returns
            /// -------
            /// SINumber
            #[pyo3(signature = (contributions=Contributions::Total), text_signature = "($self, contributions)")]
            fn entropy(
                &mut self,
                contributions: Contributions,
            ) -> PyResult<PySINumber> {
                Ok(PySINumber::from(
                    self.0.profile.entropy(contributions)?,
                ))
            }

            /// Calculate the internal energy of the inhomogeneous system.
            ///
            /// Parameters
            /// ----------
            /// contributions: Contributions, optional
            ///     the contributions of the helmholtz energy.
            ///     Defaults to Contributions.Total.
            ///
            /// Returns
            /// -------
            /// SINumber
            #[pyo3(signature = (contributions=Contributions::Total), text_signature = "($self, contributions)")]
            fn internal_energy(
                &mut self,
                contributions: Contributions,
            ) -> PyResult<PySINumber> {
                Ok(PySINumber::from(
                    self.0.profile.internal_energy(contributions)?,
                ))
            }

            #[getter]
            fn get_grand_potential_density(&self) -> PyResult<$si_arr> {
                Ok($si_arr::from(
                    self.0.profile.grand_potential_density()?,
                ))
            }
            $(
                #[getter]
                fn get_drho_dmu(&self) -> PyResult<$si_arr3> {
                    Ok(($si_arr3::from(self.0.profile.drho_dmu()?)))
                }
            )?

            #[getter]
            fn get_dn_dmu(&self) -> PyResult<PySIArray2> {
                Ok((PySIArray2::from(self.0.profile.dn_dmu()?)))
            }

            #[getter]
            fn get_drho_dp(&self) -> PyResult<$si_arr2> {
                Ok(($si_arr2::from(self.0.profile.drho_dp()?)))
            }

            #[getter]
            fn get_dn_dp(&self) -> PyResult<PySIArray1> {
                Ok((PySIArray1::from(self.0.profile.dn_dp()?)))
            }

            #[getter]
            fn get_drho_dt(&self) -> PyResult<$si_arr2> {
                Ok(($si_arr2::from(self.0.profile.drho_dt()?)))
            }

            #[getter]
            fn get_dn_dt(&self) -> PyResult<PySIArray1> {
                Ok((PySIArray1::from(self.0.profile.dn_dt()?)))
            }
        }
    };
}

#[macro_export]
macro_rules! impl_1d_profile {
    ($struct:ident, [$($ax:ident),+]) => {
        impl_profile!(
            $struct,
            PyArray1,
            PyArray2,
            PySIArray1,
            PySIArray2,
            PyArray2,
            [$([0, $ax]),+],
            PySIArray3
        );
        
        #[pymethods]
        impl $struct {

            #[getter]
            fn get_viscosity_profile(
                &mut self,
                // contributions: PyContributions,
            ) -> PyResult<PySIArray1> {
                Ok(PySIArray1::from(
                    self.0.profile.viscosity_profile_1d()?,
                ))
            }

            #[getter]
            fn get_viscosity_reference(
                &mut self,
                // contributions: PyContributions,
            ) -> PyResult<PySIArray1> {
                Ok(PySIArray1::from(
                    self.0.profile.viscosity_reference_1d()?,
                ))
            }

            #[getter]
            fn get_weighted_densities_entropy<'py>(
                &self,
                py: Python<'py>,
            ) -> PyResult<Vec<&'py PyArray2<f64>>> {
                let n = self.0.profile.weighted_densities_entropy()?;
                Ok(n.into_iter().map(|n| n.view().to_pyarray(py)).collect())
            }
        }
    };
}

#[macro_export]
macro_rules! impl_2d_profile {
    ($struct:ident, $ax1:ident, $ax2:ident) => {
        impl_profile!(
            $struct,
            PyArray2,
            PyArray3,
            PySIArray2,
            PySIArray3,
            PyArray3,
            [[0, $ax1], [1, $ax2]]
        );

        #[pymethods]
        impl $struct {
            #[getter]
            fn get_edges(&self) -> (PySIArray1, PySIArray1) {
                let (edge1, edge2) = self.0.profile.edges();
                (edge1.into(), edge2.into())
            }
        }
    };
}

#[macro_export]
macro_rules! impl_3d_profile {
    ($struct:ident, $ax1:ident, $ax2:ident, $ax3:ident) => {
        impl_profile!(
            $struct,
            PyArray3,
            PyArray4,
            PySIArray3,
            PySIArray4,
            PyArray4,
            [[0, $ax1], [1, $ax2], [2, $ax3]]
        );

        #[pymethods]
        impl $struct {
            #[getter]
            fn get_edges(&self) -> (PySIArray1, PySIArray1, PySIArray1) {
                let (edge1, edge2, edge3) = self.0.profile.edges();
                (edge1.into(), edge2.into(), edge3.into())
            }
        }
    };
}<|MERGE_RESOLUTION|>--- conflicted
+++ resolved
@@ -118,6 +118,23 @@
                 Ok(n.into_iter().map(|n| n.view().to_pyarray(py)).collect())
             }
 
+            /// Calculate the entropy density of the inhomogeneous system for each contribution.
+            /// 
+            ///
+            /// Parameters
+            /// ----------
+            /// Returns
+            /// -------
+            /// Vec<Array<f64,D>> (not SiArray!)
+            #[getter]
+            fn get_entropy_density_contributions<'py>(
+                &self,
+                py: Python<'py>,
+            ) -> PyResult<Vec<&'py $arr<f64>>> {
+                let n = self.0.profile.entropy_density_contributions()?;
+                Ok(n.into_iter().map(|n| n.view().to_pyarray(py)).collect())
+            }
+
             #[getter]
             fn get_functional_derivative<'py>(
                 &self,
@@ -137,11 +154,7 @@
             /// Returns
             /// -------
             /// SIArray
-<<<<<<< HEAD
             #[pyo3(signature = (contributions=Contributions::Total), text_signature = "($self, contributions)")]
-=======
-            #[pyo3(text_signature = "($self)")]
->>>>>>> 737c40f2
             fn entropy_density(
                 &mut self,
                 contributions: Contributions,
