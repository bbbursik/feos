--- conflicted
+++ resolved
@@ -148,14 +148,6 @@
             #[new]
             fn new(
                 system_size: [PySINumber; 2],
-<<<<<<< HEAD
-                n_grid: [usize; 2],
-            ) -> Self {
-                Self(Pore2D::new(
-                    [system_size[0].into(), system_size[1].into()],
-                    n_grid,
-                ))
-=======
                 angle: Option<PyAngle>,
                 n_grid: [usize; 2],
             ) -> PyResult<Self> {
@@ -164,7 +156,6 @@
                     angle.map(|angle| angle.into()),
                     n_grid,
                 )))
->>>>>>> e99f6457
             }
 
             /// Initialize the pore for the given bulk state.
@@ -192,11 +183,7 @@
             ) -> PyResult<PyPoreProfile2D> {
                 Ok(PyPoreProfile2D(self.0.initialize(
                     &bulk.0,
-<<<<<<< HEAD
-                    density.as_deref(),
-=======
                     density.map(|d| d.try_into()).transpose()?.as_ref(),
->>>>>>> e99f6457
                     external_potential.map(|e| e.to_owned_array()).as_ref(),
                 )?))
             }
@@ -231,11 +218,6 @@
             }
         }
 
-<<<<<<< HEAD
-
-
-=======
->>>>>>> e99f6457
         /// Parameters required to specify a 3D pore.
         ///
         /// Parameters
