#![warn(clippy::all)]
#![allow(clippy::reversed_empty_ranges)]
#![allow(clippy::many_single_char_names)]
#![allow(clippy::too_many_arguments)]
#![allow(deprecated)]

/// Print messages with level `Verbosity::Iter` or higher.
#[macro_export]
macro_rules! log_iter {
    ($verbosity:expr, $($arg:tt)*) => {
        if $verbosity >= Verbosity::Iter {
            println!($($arg)*);
        }
    }
}

/// Print messages with level `Verbosity::Result` or higher.
#[macro_export]
macro_rules! log_result {
    ($verbosity:expr, $($arg:tt)*) => {
        if $verbosity >= Verbosity::Result {
            println!($($arg)*);
        }
    }
}

pub mod cubic;
mod density_iteration;
mod equation_of_state;
mod errors;
pub mod joback;
pub mod parameter;
<<<<<<< HEAD
=======
pub mod si;
>>>>>>> e99f6457
pub mod phase_equilibria;
pub mod state;
pub use equation_of_state::{
    Components, DeBroglieWavelength, DeBroglieWavelengthDual, EntropyScaling, EquationOfState,
    HelmholtzEnergy, HelmholtzEnergyDual, IdealGas, Residual,
};
pub use errors::{EosError, EosResult};
pub use phase_equilibria::{
    PhaseDiagram, PhaseDiagramHetero, PhaseEquilibrium, TemperatureOrPressure,
};
pub use state::{
    Contributions, DensityInitialization, Derivative, State, StateBuilder, StateHD, StateVec,
    TPSpec,
};

#[cfg(feature = "python")]
pub mod python;

/// Level of detail in the iteration output.
#[derive(Copy, Clone, PartialOrd, PartialEq, Eq)]
#[cfg_attr(feature = "python", pyo3::pyclass)]
pub enum Verbosity {
    /// Do not print output.
    None,
    /// Print information about the success of failure of the iteration.
    Result,
    /// Print a detailed outpur for every iteration.
    Iter,
}

impl Default for Verbosity {
    fn default() -> Self {
        Self::None
    }
}

/// Options for the various phase equilibria solvers.
///
/// If the values are [None], solver specific default
/// values are used.
#[derive(Copy, Clone, Default)]
pub struct SolverOptions {
    /// Maximum number of iterations.
    pub max_iter: Option<usize>,
    /// Tolerance.
    pub tol: Option<f64>,
    /// Iteration outpput indicated by the [Verbosity] enum.
    pub verbosity: Verbosity,
}

impl From<(Option<usize>, Option<f64>, Option<Verbosity>)> for SolverOptions {
    fn from(options: (Option<usize>, Option<f64>, Option<Verbosity>)) -> Self {
        Self {
            max_iter: options.0,
            tol: options.1,
            verbosity: options.2.unwrap_or(Verbosity::None),
        }
    }
}

impl SolverOptions {
    pub fn new() -> Self {
        Self::default()
    }

    pub fn max_iter(mut self, max_iter: usize) -> Self {
        self.max_iter = Some(max_iter);
        self
    }

    pub fn tol(mut self, tol: f64) -> Self {
        self.tol = Some(tol);
        self
    }

    pub fn verbosity(mut self, verbosity: Verbosity) -> Self {
        self.verbosity = verbosity;
        self
    }

    pub fn unwrap_or(self, max_iter: usize, tol: f64) -> (usize, f64, Verbosity) {
        (
            self.max_iter.unwrap_or(max_iter),
            self.tol.unwrap_or(tol),
            self.verbosity,
        )
    }
}

#[cfg(test)]
mod tests {
    use crate::cubic::*;
    use crate::equation_of_state::EquationOfState;
    use crate::joback::{Joback, JobackParameters, JobackRecord};
    use crate::parameter::*;
    use crate::si::{BAR, KELVIN, MOL, RGAS};
    use crate::Contributions;
    use crate::EosResult;
    use crate::StateBuilder;
    use approx::*;
    use std::sync::Arc;

    fn pure_record_vec() -> Vec<PureRecord<PengRobinsonRecord>> {
        let records = r#"[
            {
                "identifier": {
                    "cas": "74-98-6",
                    "name": "propane",
                    "iupac_name": "propane",
                    "smiles": "CCC",
                    "inchi": "InChI=1/C3H8/c1-3-2/h3H2,1-2H3",
                    "formula": "C3H8"
                },
                "model_record": {
                    "tc": 369.96,
                    "pc": 4250000.0,
                    "acentric_factor": 0.153
                },
                "molarweight": 44.0962
            },
            {
                "identifier": {
                    "cas": "106-97-8",
                    "name": "butane",
                    "iupac_name": "butane",
                    "smiles": "CCCC",
                    "inchi": "InChI=1/C4H10/c1-3-4-2/h3-4H2,1-2H3",
                    "formula": "C4H10"
                },
                "model_record": {
                    "tc": 425.2,
                    "pc": 3800000.0,
                    "acentric_factor": 0.199
                },
                "molarweight": 58.123
            }
        ]"#;
        serde_json::from_str(records).expect("Unable to parse json.")
    }

    #[test]
    fn validate_residual_properties() -> EosResult<()> {
        let mixture = pure_record_vec();
        let propane = mixture[0].clone();
        let parameters = PengRobinsonParameters::new_pure(propane)?;
        let residual = Arc::new(PengRobinson::new(Arc::new(parameters)));
        let joback_parameters = Arc::new(JobackParameters::new_pure(PureRecord::new(
            Identifier::default(),
            1.0,
            JobackRecord::new(0.0, 0.0, 0.0, 0.0, 0.0),
        ))?);
        let ideal_gas = Arc::new(Joback::new(joback_parameters));
        let eos = Arc::new(EquationOfState::new(ideal_gas, residual.clone()));

        let sr = StateBuilder::new(&residual)
            .temperature(300.0 * KELVIN)
            .pressure(1.0 * BAR)
            .total_moles(2.0 * MOL)
            .build()?;

        let s = StateBuilder::new(&eos)
            .temperature(300.0 * KELVIN)
            .pressure(1.0 * BAR)
            .total_moles(2.0 * MOL)
            .build()?;

        // pressure
        assert_relative_eq!(
            s.pressure(Contributions::Total),
            sr.pressure(Contributions::Total),
            max_relative = 1e-15
        );
        assert_relative_eq!(
            s.pressure(Contributions::Residual),
            sr.pressure(Contributions::Residual),
            max_relative = 1e-15
        );
        assert_relative_eq!(
            s.compressibility(Contributions::Total),
            sr.compressibility(Contributions::Total),
            max_relative = 1e-15
        );
        assert_relative_eq!(
            s.compressibility(Contributions::Residual),
            sr.compressibility(Contributions::Residual),
            max_relative = 1e-15
        );

        // residual properties
        assert_relative_eq!(
            s.helmholtz_energy(Contributions::Residual),
            sr.residual_helmholtz_energy(),
            max_relative = 1e-15
        );
        assert_relative_eq!(
            s.molar_helmholtz_energy(Contributions::Residual),
            sr.residual_molar_helmholtz_energy(),
            max_relative = 1e-15
        );
        assert_relative_eq!(
            s.entropy(Contributions::Residual),
            sr.residual_entropy(),
            max_relative = 1e-15
        );
        assert_relative_eq!(
            s.molar_entropy(Contributions::Residual),
            sr.residual_molar_entropy(),
            max_relative = 1e-15
        );
        assert_relative_eq!(
            s.enthalpy(Contributions::Residual),
            sr.residual_enthalpy(),
            max_relative = 1e-15
        );
        assert_relative_eq!(
            s.molar_enthalpy(Contributions::Residual),
            sr.residual_molar_enthalpy(),
            max_relative = 1e-15
        );
        assert_relative_eq!(
            s.internal_energy(Contributions::Residual),
            sr.residual_internal_energy(),
            max_relative = 1e-15
        );
        assert_relative_eq!(
            s.molar_internal_energy(Contributions::Residual),
            sr.residual_molar_internal_energy(),
            max_relative = 1e-15
        );
        assert_relative_eq!(
            s.gibbs_energy(Contributions::Residual)
                - s.total_moles
                    * RGAS
                    * s.temperature
                    * s.compressibility(Contributions::Total).ln(),
            sr.residual_gibbs_energy(),
            max_relative = 1e-15
        );
        assert_relative_eq!(
            s.molar_gibbs_energy(Contributions::Residual)
                - RGAS * s.temperature * s.compressibility(Contributions::Total).ln(),
            sr.residual_molar_gibbs_energy(),
            max_relative = 1e-15
        );
        assert_relative_eq!(
            s.chemical_potential(Contributions::Residual),
            sr.residual_chemical_potential(),
            max_relative = 1e-15
        );

        // pressure derivatives
        assert_relative_eq!(
            s.structure_factor(),
            sr.structure_factor(),
            max_relative = 1e-15
        );
        assert_relative_eq!(
            s.dp_dt(Contributions::Total),
            sr.dp_dt(Contributions::Total),
            max_relative = 1e-15
        );
        assert_relative_eq!(
            s.dp_dt(Contributions::Residual),
            sr.dp_dt(Contributions::Residual),
            max_relative = 1e-15
        );
        assert_relative_eq!(
            s.dp_dv(Contributions::Total),
            sr.dp_dv(Contributions::Total),
            max_relative = 1e-15
        );
        assert_relative_eq!(
            s.dp_dv(Contributions::Residual),
            sr.dp_dv(Contributions::Residual),
            max_relative = 1e-15
        );
        assert_relative_eq!(
            s.dp_drho(Contributions::Total),
            sr.dp_drho(Contributions::Total),
            max_relative = 1e-15
        );
        assert_relative_eq!(
            s.dp_drho(Contributions::Residual),
            sr.dp_drho(Contributions::Residual),
            max_relative = 1e-15
        );
        assert_relative_eq!(
            s.d2p_dv2(Contributions::Total),
            sr.d2p_dv2(Contributions::Total),
            max_relative = 1e-15
        );
        assert_relative_eq!(
            s.d2p_dv2(Contributions::Residual),
            sr.d2p_dv2(Contributions::Residual),
            max_relative = 1e-15
        );
        assert_relative_eq!(
            s.d2p_drho2(Contributions::Total),
            sr.d2p_drho2(Contributions::Total),
            max_relative = 1e-15
        );
        assert_relative_eq!(
            s.d2p_drho2(Contributions::Residual),
            sr.d2p_drho2(Contributions::Residual),
            max_relative = 1e-15
        );
        assert_relative_eq!(
            s.dp_dni(Contributions::Total),
            sr.dp_dni(Contributions::Total),
            max_relative = 1e-15
        );
        assert_relative_eq!(
            s.dp_dni(Contributions::Residual),
            sr.dp_dni(Contributions::Residual),
            max_relative = 1e-15
        );

        // entropy
        assert_relative_eq!(
            s.ds_dt(Contributions::Residual),
            sr.ds_res_dt(),
            max_relative = 1e-15
        );

        // chemical potential
        assert_relative_eq!(
            s.dmu_dt(Contributions::Residual),
            sr.dmu_res_dt(),
            max_relative = 1e-15
        );
        assert_relative_eq!(
            s.dmu_dni(Contributions::Residual),
            sr.dmu_dni(Contributions::Residual),
            max_relative = 1e-15
        );
        assert_relative_eq!(
            s.dmu_dt(Contributions::Residual),
            sr.dmu_res_dt(),
            max_relative = 1e-15
        );

        // fugacity
        assert_relative_eq!(s.ln_phi(), sr.ln_phi(), max_relative = 1e-15);
        assert_relative_eq!(s.dln_phi_dt(), sr.dln_phi_dt(), max_relative = 1e-15);
        assert_relative_eq!(s.dln_phi_dp(), sr.dln_phi_dp(), max_relative = 1e-15);
        assert_relative_eq!(s.dln_phi_dnj(), sr.dln_phi_dnj(), max_relative = 1e-15);
        assert_relative_eq!(
            s.thermodynamic_factor(),
            sr.thermodynamic_factor(),
            max_relative = 1e-15
        );

        // residual properties using multiple derivatives
        assert_relative_eq!(
            s.molar_isochoric_heat_capacity(Contributions::Residual),
            sr.residual_molar_isochoric_heat_capacity(),
            max_relative = 1e-15
        );
        assert_relative_eq!(
            s.dc_v_dt(Contributions::Residual),
            sr.dc_v_res_dt(),
            max_relative = 1e-15
        );
        assert_relative_eq!(
            s.molar_isobaric_heat_capacity(Contributions::Residual),
            sr.residual_molar_isobaric_heat_capacity(),
            max_relative = 1e-15
        );
        Ok(())
    }
}<|MERGE_RESOLUTION|>--- conflicted
+++ resolved
@@ -30,11 +30,8 @@
 mod errors;
 pub mod joback;
 pub mod parameter;
-<<<<<<< HEAD
-=======
+pub mod phase_equilibria;
 pub mod si;
->>>>>>> e99f6457
-pub mod phase_equilibria;
 pub mod state;
 pub use equation_of_state::{
     Components, DeBroglieWavelength, DeBroglieWavelengthDual, EntropyScaling, EquationOfState,
